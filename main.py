--- conflicted
+++ resolved
@@ -2663,12 +2663,12 @@
 </html>
 """
 
-<<<<<<< HEAD
+
         # Write using UTF-8 to handle emojis and other unicode characters
         with open(filename, "w", encoding="utf-8") as f:
-=======
+
         with open(filename, "w") as f:
->>>>>>> 2a0840ba
+
             f.write(html_content)
         print(f"✅ HTML report saved successfully: {filename}")
         return True
