--- conflicted
+++ resolved
@@ -2663,17 +2663,17 @@
 </html>
 """
 
-<<<<<<< HEAD
+
         # Write using UTF-8 to handle emojis and other unicode characters
         with open(filename, "w", encoding="utf-8") as f:
-=======
+
 
         # Write using UTF-8 to handle emojis and other unicode characters
         with open(filename, "w", encoding="utf-8") as f:
 
         with open(filename, "w") as f:
 
->>>>>>> f5c2a2a2
+
             f.write(html_content)
         print(f"✅ HTML report saved successfully: {filename}")
         return True
